<<<<<<< HEAD
#import bevy_pbr::mesh_functions::{get_world_from_local, mesh_position_local_to_clip, mesh_position_local_to_world}
#import bevy_render::maths::affine_to_square;
#import bevy_pbr::mesh_view_bindings::view
#import bevy_pbr::mesh_types::Mesh

@group(1) @binding(0)
var<uniform> mesh: Mesh;
=======
#import bevy_pbr::mesh_functions::mesh_position_local_to_clip
>>>>>>> 897f6d8d

struct Vertex {
    @location(0) position: vec3<f32>,
    @location(1) normal: vec3<f32>,
    @location(2) uv: vec2<f32>,
    // Instance Data
    @location(3) i_pos_scale: vec4<f32>,
    @location(4) i_color: vec4<f32>,
};

struct VertexOutput {
    @builtin(position) clip_position: vec4<f32>,
    @location(0) color: vec4<f32>,
};

const identity: mat4x4<f32> = mat4x4<f32>(
    1.0, 0.0, 0.0, 0.0,
    0.0, 1.0, 0.0, 0.0,
    0.0, 0.0, 1.0, 0.0,
    0.0, 0.0, 0.0, 1.0
);

@vertex
fn vertex(vertex: Vertex) -> VertexOutput {
    let position = vertex.position * vertex.i_pos_scale.w + vertex.i_pos_scale.xyz;
<<<<<<< HEAD
    //Working:
    //let world_position = get_world_from_local(2u) * vec4<f32>(position, 1.0);
    let world_position = mesh_position_local_to_world(get_world_from_local(vertex.instance_index), vec4<f32>(position, 1.0));

    //let world_position = mesh_position_local_to_world(get_world_from_local(vertex.instance_index), vec4<f32>(position, 1.0));
    //let world_position = affine_to_square(mesh.model) * vec4<f32>(position, 1.0);

    var out: VertexOutput;

    // out.clip_position = mesh_position_local_to_clip(
    //     get_world_from_local(2u),
    //     vec4<f32>(vertex.position, 1.0),
    // );
    out.clip_position = view.clip_from_world * world_position;

    
    // NOTE: Passing 0 as the instance_index to get_model_matrix() is a hack
    // for this example as the instance_index builtin would map to the wrong
    // index in the Mesh array. This index could be passed in via another
    // uniform instead but it's unnecessary for the example.
    //out.clip_position = mesh_position_local_to_clip(
    //    get_model_matrix(1u),
    //    vec4<f32>(position, 1.0)
    //);
=======

    var out: VertexOutput;
    out.clip_position = mesh_position_local_to_clip(
        identity,
        vec4<f32>(position, 1.0)
    );
>>>>>>> 897f6d8d
    out.color = vertex.i_color;
    return out;
}

@fragment
fn fragment(in: VertexOutput) -> @location(0) vec4<f32> {
    return in.color;
}<|MERGE_RESOLUTION|>--- conflicted
+++ resolved
@@ -1,14 +1,4 @@
-<<<<<<< HEAD
-#import bevy_pbr::mesh_functions::{get_world_from_local, mesh_position_local_to_clip, mesh_position_local_to_world}
-#import bevy_render::maths::affine_to_square;
-#import bevy_pbr::mesh_view_bindings::view
-#import bevy_pbr::mesh_types::Mesh
-
-@group(1) @binding(0)
-var<uniform> mesh: Mesh;
-=======
 #import bevy_pbr::mesh_functions::mesh_position_local_to_clip
->>>>>>> 897f6d8d
 
 struct Vertex {
     @location(0) position: vec3<f32>,
@@ -34,39 +24,12 @@
 @vertex
 fn vertex(vertex: Vertex) -> VertexOutput {
     let position = vertex.position * vertex.i_pos_scale.w + vertex.i_pos_scale.xyz;
-<<<<<<< HEAD
-    //Working:
-    //let world_position = get_world_from_local(2u) * vec4<f32>(position, 1.0);
-    let world_position = mesh_position_local_to_world(get_world_from_local(vertex.instance_index), vec4<f32>(position, 1.0));
-
-    //let world_position = mesh_position_local_to_world(get_world_from_local(vertex.instance_index), vec4<f32>(position, 1.0));
-    //let world_position = affine_to_square(mesh.model) * vec4<f32>(position, 1.0);
-
-    var out: VertexOutput;
-
-    // out.clip_position = mesh_position_local_to_clip(
-    //     get_world_from_local(2u),
-    //     vec4<f32>(vertex.position, 1.0),
-    // );
-    out.clip_position = view.clip_from_world * world_position;
-
-    
-    // NOTE: Passing 0 as the instance_index to get_model_matrix() is a hack
-    // for this example as the instance_index builtin would map to the wrong
-    // index in the Mesh array. This index could be passed in via another
-    // uniform instead but it's unnecessary for the example.
-    //out.clip_position = mesh_position_local_to_clip(
-    //    get_model_matrix(1u),
-    //    vec4<f32>(position, 1.0)
-    //);
-=======
 
     var out: VertexOutput;
     out.clip_position = mesh_position_local_to_clip(
         identity,
         vec4<f32>(position, 1.0)
     );
->>>>>>> 897f6d8d
     out.color = vertex.i_color;
     return out;
 }
